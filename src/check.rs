--- conflicted
+++ resolved
@@ -82,7 +82,6 @@
         cmd.arg("--no-pager")
             .arg(&format!("--since=-{}", self.opt.span))
             .stdin(Stdio::null());
-<<<<<<< HEAD
         if let Some(units) = &self.opt.unit {
             cmd.args(
                 units
@@ -90,10 +89,8 @@
                     .map(|u| format!("--unit={}", u))
                     .collect::<Vec<_>>(),
             );
-=======
         if self.opt.user {
             cmd.arg("--user");
->>>>>>> 8f74ecd6
         }
         if let Some(sf) = &self.opt.statefile {
             cmd.arg(&format!("--cursor-file={}", sf.display()));
