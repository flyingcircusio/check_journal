--- conflicted
+++ resolved
@@ -25,16 +25,13 @@
     /// Does not truncate output (opposite of --limit)
     #[structopt(short = "L", long, conflicts_with = "limit")]
     no_limit: bool,
-<<<<<<< HEAD
     /// Filter one or multiple systemd units or patterns. See journalctl --unit.
     /// Can be specified multiple times.
     #[structopt(short, long, number_of_values = 1, value_name = "UNIT|PATTERN")]
     unit: Option<Vec<String>>,
-=======
     /// Request user unit logs
     #[structopt(long)]
     user: bool,
->>>>>>> 8f74ecd6
     /// Saves last log position for exact resume
     #[structopt(short = "f", long, value_name = "PATH")]
     statefile: Option<PathBuf>,
